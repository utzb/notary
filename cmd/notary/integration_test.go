--- conflicted
+++ resolved
@@ -1408,15 +1408,8 @@
 	// Setup certificates
 	tempFile, err := ioutil.TempFile("", "pemfile")
 	require.NoError(t, err)
-<<<<<<< HEAD
-	privKey, err := utils.GenerateECDSAKey(rand.Reader)
-	require.NoError(t, err)
-	cert, err := cryptoservice.GenerateCertificate(privKey, "gun", startTime, endTime)
-	require.NoError(t, err)
-=======
 
 	cert, _, keyID := generateCertPrivKeyPair(t, "gun", data.ECDSAKey)
->>>>>>> 3b5c8ad9
 	_, err = tempFile.Write(utils.CertToPEM(cert))
 	require.NoError(t, err)
 	tempFile.Close()
@@ -1447,11 +1440,7 @@
 	_, err = runCommand(t, tempDir, "delegation", "add", "gun", delgName2, tempFile.Name(), tempFile2.Name(), "--all-paths")
 	require.NoError(t, err)
 
-<<<<<<< HEAD
-	err = os.Remove(filepath.Join(tempDir, notary.PrivDir, targetsKeyID+".key"))
-=======
-	_, err = runCommand(t, tempDir, "-s", server.URL, "publish", "gun")
->>>>>>> 3b5c8ad9
+	_, err = runCommand(t, tempDir, "-s", server.URL, "publish", "gun")
 	require.NoError(t, err)
 
 	out, err := runCommand(t, tempDir, "-s", server.URL, "delegation", "list", "gun")
